//! 中断服务例程
//!
//! # 中断处理总流程
//!
//! * 中断发生时，CPU首先完成以下工作：
//!     * 设置rsp的值（Ring3->0 或 DoubleFault，在TSS中设置）
//!     * 向栈中push一些值（Ring0时3项，Ring3时5项，某些中断还有错误码）
//!     * 跳转到`vector{i}`符号（位于`vector.asm`）
//! * 进入中断服务例程后，完成以下工作：
//!     * `vector{i}`向栈中push空错误码（如CPU没有做）和中断号
//!     * 跳转到`__alltraps`（位于`trap.asm`）
//!     * `__alltraps`向栈中push全部寄存器的值
//!     * 调用`rust_trap`，并把此时的rsp传过来，也就是`TrapFrame`的指针
//! * `rust_trap`完成以下工作：
//!     * 根据tf中的中断号，再次分发到具体的中断处理函数。
//!       一些函数可能会调用switch()，切换到其它线程执行，在某一时刻再切换回来。
//!     * 如果需要，执行进程调度
//! * `__alltraps`完成以下工作：
//!     * 检查tf中的cs段，如果是用户态，向TSS中设置下一次中断时重置rsp的值，使其指向该用户线程的内核栈
//!     * 从栈中pop全部寄存器的值，pop中断号和错误码
//!     * 执行iret，CPU从栈中pop一些值（若其中的CS是Ring0，3项，否则5项），重置rip和rsp（Ring3时）
//!
//! ``` mermaid
//! sequenceDiagram
//!	activate CPU
//!	Note right of CPU: set rsp (user)
//!	Note right of CPU: push something
//!	deactivate CPU
//!
//!	CPU ->> +ASM: jmp vector_i
//!	Note right of ASM: push error_code & trap_num
//!
//!	ASM ->> ASM: jmp alltraps
//!	Note right of ASM: push registers
//!
//!	ASM ->> +Rust: call rust_trap(rsp)
//!    Note right of Rust: handle the trap
//!
//!	opt schedule
//!	Rust ->> +NewThread: switch
//!	Note left of NewThread: forkret:
//!    NewThread -->> -ASM: ret
//!    Note left of ASM: trapret:
//!    ASM -->> +NewThread: from another trap
//!    NewThread ->> -Rust: switch
//!	end
//!
//!	Rust -->> -ASM: ret
//!    Note left of ASM: trapret:
//!
//!    opt CS is user mode
//!	ASM ->> +Rust: call set_return_rsp
//!	Note right of Rust: set in TSS
//!	Rust -->> -ASM: ret
//!	end
//!
//!	Note right of ASM: pop registers
//!	Note right of ASM: pop error_code & trap_num
//!	ASM -->> -CPU: iret
//!
//!	activate CPU
//!	Note right of CPU: pop something
//!	Note right of CPU: set rsp (user)
//!	deactivate CPU
//! ```

use super::consts::*;
use super::TrapFrame;

global_asm!(include_str!("trap.asm"));
global_asm!(include_str!("vector.asm"));

#[no_mangle]
pub extern fn rust_trap(tf: &mut TrapFrame) {
    trace!("Interrupt: {:#x} @ CPU{}", tf.trap_num, super::super::cpu::id());
    // Dispatch
    match tf.trap_num as u8 {
        T_BRKPT => breakpoint(),
        T_DBLFLT => double_fault(tf),
        T_PGFLT => page_fault(tf),
        T_IRQ0...63 => {
            let irq = tf.trap_num as u8 - T_IRQ0;
            super::ack(irq); // must ack before switching
            match irq {
                IRQ_TIMER => ::trap::timer(),
                IRQ_KBD => keyboard(),
                IRQ_COM1 => com1(),
                IRQ_COM2 => com2(),
                IRQ_IDE => ide(),
                _ => panic!("Invalid IRQ number: {}", irq),
            }
<<<<<<< HEAD
            super::ack(irq);
=======
>>>>>>> e06f6b8b
        }
        T_SWITCH_TOK => to_kernel(tf),
        T_SWITCH_TOU => to_user(tf),
        T_SYSCALL => syscall(tf),
        T_SYSCALL32 => syscall32(tf),
        T_DIVIDE | T_GPFLT | T_ILLOP => error(tf),
        _ => panic!("Unhandled interrupt {:x}", tf.trap_num),
    }
}

fn breakpoint() {
    error!("\nEXCEPTION: Breakpoint");
}

fn double_fault(tf: &TrapFrame) {
    error!("\nEXCEPTION: Double Fault\n{:#x?}", tf);
    loop {}
}

fn page_fault(tf: &mut TrapFrame) {
    let addr: usize;
    unsafe { asm!("mov %cr2, $0" : "=r" (addr)); }
    error!("\nEXCEPTION: Page Fault @ {:#x}, code: {:#x}", addr, tf.error_code);

    use memory::page_fault_handler;
    if page_fault_handler(addr) {
        return;
    }

    error(tf);
}

fn keyboard() {
    use arch::driver::keyboard;
    info!("\nInterupt: Keyboard");
    let c = keyboard::get();
    info!("Key = '{}' {}", c as u8 as char, c);
}

fn com1() {
    use arch::driver::serial::*;
    trace!("\nInterupt: COM1");
    ::trap::serial(COM1.lock().receive() as char);
}

fn com2() {
    use arch::driver::serial::*;
    trace!("\nInterupt: COM2");
    COM2.lock().receive();
}

fn ide() {
    trace!("\nInterupt: IDE");
}

fn to_user(tf: &mut TrapFrame) {
    use arch::gdt;
    info!("\nInterupt: To User");
    tf.cs = gdt::UCODE_SELECTOR.0 as usize;
    tf.ss = gdt::UDATA_SELECTOR.0 as usize;
    tf.rflags |= 3 << 12;   // 设置EFLAG的I/O特权位，使得在用户态可使用in/out指令
}

fn to_kernel(tf: &mut TrapFrame) {
    use arch::gdt;
    info!("\nInterupt: To Kernel");
    tf.cs = gdt::KCODE_SELECTOR.0 as usize;
    tf.ss = gdt::KDATA_SELECTOR.0 as usize;
}

fn syscall(tf: &mut TrapFrame) {
    trace!("\nInterupt: Syscall {:#x?}", tf.rax);
    use syscall::syscall;
    let ret = syscall(tf.rax, [tf.rdi, tf.rsi, tf.rdx, tf.rcx, tf.r8, tf.r9], tf);
    tf.rax = ret as usize;
}

fn syscall32(tf: &mut TrapFrame) {
    trace!("\nInterupt: Syscall {:#x?}", tf.rax);
    use syscall::syscall;
    let ret = syscall(tf.rax, [tf.rdx, tf.rcx, tf.rbx, tf.rdi, tf.rsi, 0], tf);
    tf.rax = ret as usize;
}

fn error(tf: &TrapFrame) {
    ::trap::error(tf);
}

#[no_mangle]
pub extern fn set_return_rsp(tf: &TrapFrame) {
    use arch::gdt::Cpu;
    use core::mem::size_of;
    if tf.cs & 0x3 == 3 {
        Cpu::current().set_ring0_rsp(tf as *const _ as usize + size_of::<TrapFrame>());
    }
}<|MERGE_RESOLUTION|>--- conflicted
+++ resolved
@@ -89,10 +89,6 @@
                 IRQ_IDE => ide(),
                 _ => panic!("Invalid IRQ number: {}", irq),
             }
-<<<<<<< HEAD
-            super::ack(irq);
-=======
->>>>>>> e06f6b8b
         }
         T_SWITCH_TOK => to_kernel(tf),
         T_SWITCH_TOU => to_user(tf),
