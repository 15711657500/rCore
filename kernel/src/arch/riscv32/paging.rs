--- conflicted
+++ resolved
@@ -8,38 +8,10 @@
 use riscv::register::satp;
 use ucore_memory::paging::*;
 use log::*;
-<<<<<<< HEAD
 #[cfg(target_arch = "riscv32")]
 use crate::consts::KERNEL_P2_INDEX;
 #[cfg(target_arch = "riscv64")]
 use crate::consts::KERNEL_P4_INDEX;
-=======
-
-/*
-* @param:
-*   Frame: page table root frame
-* @brief:
-*   setup page table in the frame
-*/
-// need 1 page
-pub fn setup_page_table(frame: Frame) {
-    let p2 = unsafe { &mut *(frame.start_address().as_u32() as *mut RvPageTable) };
-    p2.zero();
-    p2.set_recursive(RECURSIVE_INDEX, frame.clone());
-
-    // Set kernel identity map
-    // 0x10000000 ~ 1K area
-    p2.map_identity(0x40, EF::VALID | EF::READABLE | EF::WRITABLE);
-    // 0x80000000 ~ 12M area
-    p2.map_identity(KERNEL_P2_INDEX, EF::VALID | EF::READABLE | EF::WRITABLE | EF::EXECUTABLE);
-    p2.map_identity(KERNEL_P2_INDEX + 1, EF::VALID | EF::READABLE | EF::WRITABLE | EF::EXECUTABLE);
-    p2.map_identity(KERNEL_P2_INDEX + 2, EF::VALID | EF::READABLE | EF::WRITABLE | EF::EXECUTABLE);
-
-    unsafe { satp::set(satp::Mode::Sv32, 0, frame); }
-    sfence_vma_all();
-    info!("setup init page table end");
-}
->>>>>>> 826b2381
 
 pub struct ActivePageTable(RecursivePageTable<'static>, PageEntry);
 
@@ -242,13 +214,8 @@
     fn set_user(&mut self, value: bool) { self.0.flags_mut().set(EF::USER, value); }
     fn execute(&self) -> bool { self.0.flags().contains(EF::EXECUTABLE) }
     fn set_execute(&mut self, value: bool) { self.0.flags_mut().set(EF::EXECUTABLE, value); }
-<<<<<<< HEAD
-    fn mmio(&self) -> bool { false }
-    fn set_mmio(&mut self, _value: bool) { }
-=======
     fn mmio(&self) -> u8 { 0 }
     fn set_mmio(&mut self, _value: u8) { }
->>>>>>> 826b2381
 }
 
 #[derive(Debug)]
