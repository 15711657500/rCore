--- conflicted
+++ resolved
@@ -16,13 +16,10 @@
 pub use self::file_like::*;
 pub use self::pipe::Pipe;
 pub use self::pseudo::*;
-<<<<<<< HEAD
 pub use self::random::*;
 pub use self::stdio::{STDIN, STDOUT};
 pub use self::vga::*;
 pub use self::tty::TtyINode;
-=======
->>>>>>> f9bfd157
 
 mod devfs;
 mod device;
@@ -32,13 +29,10 @@
 mod ioctl;
 mod pipe;
 mod pseudo;
-<<<<<<< HEAD
 mod random;
 mod stdio;
 pub mod vga;
 pub mod tty;
-=======
->>>>>>> f9bfd157
 
 // Hard link user programs
 #[cfg(feature = "link_user")]
@@ -100,11 +94,8 @@
         devfs.add("zero", Arc::new(ZeroINode::default())).expect("failed to mknod /dev/zero");
         devfs.add("random", Arc::new(RandomINode::new(false))).expect("failed to mknod /dev/random");
         devfs.add("urandom", Arc::new(RandomINode::new(true))).expect("failed to mknod /dev/urandom");
-<<<<<<< HEAD
         devfs.add("tty", Arc::new(TtyINode::default())).expect("failed to mknod /dev/tty");
-=======
         devfs.add("fb0", Arc::new(Fbdev::default())).expect("failed to mknod /dev/fb0");
->>>>>>> f9bfd157
 
         // mount DevFS at /dev
         let dev = root.find(true, "dev").unwrap_or_else(|_| {
