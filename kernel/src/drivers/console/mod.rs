//! Framebuffer console display driver for ARM64

use alloc::vec::Vec;
use core::fmt;
use core::marker::PhantomData;

use lazy_static::lazy_static;
use log::*;
use spin::Mutex;

use crate::util::escape_parser::{CharacterAttribute, EscapeParser};

use super::fb::{ColorConfig, ColorDepth::*, FramebufferInfo, FRAME_BUFFER};

use self::color::FramebufferColor;
use self::fonts::{Font, Font8x16};

mod color;
mod fonts;

#[derive(Debug, Clone, Copy, PartialEq)]
#[repr(align(4))]
pub struct ConsoleChar {
    ascii_char: u8,
    attr: CharacterAttribute,
}

impl Default for ConsoleChar {
    fn default() -> Self {
        ConsoleChar {
<<<<<<< HEAD
            ascii_char: 0x20,
=======
            ascii_char: b' ',
>>>>>>> e3595dd0
            attr: CharacterAttribute::default(),
        }
    }
}

/// Character buffer
struct ConsoleBuffer<F: Font> {
    num_row: usize,
    num_col: usize,
    buf: Vec<Vec<ConsoleChar>>,
    font: PhantomData<F>,
}

impl<F: Font> ConsoleBuffer<F> {
    fn new(num_row: usize, num_col: usize) -> ConsoleBuffer<F> {
        ConsoleBuffer {
            num_row,
            num_col,
            buf: vec![vec![ConsoleChar::default(); num_col]; num_row],
            font: PhantomData,
        }
    }

    /// Write one character at `(row, col)`.
    fn write(&mut self, row: usize, col: usize, ch: ConsoleChar) {
        if self.buf[row][col] == ch {
            return;
        }
        self.buf[row][col] = ch;

        let off_x = col * F::WIDTH;
        let off_y = row * F::HEIGHT;
        if let Some(fb) = FRAME_BUFFER.lock().as_mut() {
            let (mut foreground, mut background) = (
                ch.attr.foreground.pack32(fb.color_config),
                ch.attr.background.pack32(fb.color_config),
            );
            if ch.attr.reverse {
                let temp = background;
                background = foreground;
                foreground = temp;
            }
            let underline_y = if ch.attr.underline {
                F::UNDERLINE
            } else {
                F::HEIGHT
            };
            let strikethrough_y = if ch.attr.strikethrough {
                F::STRIKETHROUGH
            } else {
                F::HEIGHT
            };
            for y in 0..F::HEIGHT {
                for x in 0..F::WIDTH {
                    let pixel = if y == underline_y
                        || y == strikethrough_y
                        || F::get(ch.ascii_char, x, y)
                    {
                        foreground
                    } else {
                        background
                    };
                    fb.write((off_x + x) as u32, (off_y + y) as u32, pixel);
                }
            }
        }
    }

    /// Delete one character at `(row, col)`.
    fn delete(&mut self, row: usize, col: usize) {
        self.write(row, col, ConsoleChar::default());
    }

    /// Insert one blank line at the bottom, and scroll up one line.
    /// XXX: read framebuffer is toooo slow, do not use `fb.copy()`.
    fn new_line(&mut self) {
        for i in 1..self.num_row {
            for j in 0..self.num_col {
                self.write(i - 1, j, self.buf[i][j]);
            }
        }
        for j in 0..self.num_col {
            self.write(self.num_row - 1, j, ConsoleChar::default());
        }
    }

    /// Clear the entire buffer and screen.
    fn clear(&mut self) {
        for i in 0..self.num_row {
            for j in 0..self.num_col {
                self.buf[i][j] = ConsoleChar::default()
            }
        }
        if let Some(fb) = FRAME_BUFFER.lock().as_mut() {
            fb.clear();
        }
    }
}

/// Console structure
pub struct Console<F: Font> {
    /// cursor row
    row: usize,
    /// cursor column
    col: usize,
    /// escape sequence parser
    parser: EscapeParser,
    /// character buffer
    buf: ConsoleBuffer<F>,
}

impl<F: Font> Console<F> {
    fn new(fb: &FramebufferInfo) -> Console<F> {
        let num_row = fb.yres as usize / F::HEIGHT;
        let num_col = fb.xres as usize / F::WIDTH;
        Console {
            row: 0,
            col: 0,
            parser: EscapeParser::new(),
            buf: ConsoleBuffer::new(num_row, num_col),
        }
    }

    fn new_line(&mut self) {
        let attr_blank = ConsoleChar {
<<<<<<< HEAD
            // use space as blank char, or Console shows it as '?'
            ascii_char: 0x20,
            attr: CharacterAttribute::default(),
=======
            ascii_char: b' ',
            attr: self.parser.char_attribute(),
>>>>>>> e3595dd0
        };
        for j in self.col..self.buf.num_col {
            self.buf.write(self.row, j, attr_blank);
        }
        self.col = 0;
        if self.row < self.buf.num_row - 1 {
            self.row += 1;
        } else {
            self.buf.new_line();
        }
    }

    fn write_byte(&mut self, byte: u8) {
        if self.parser.is_parsing() {
            self.parser.parse(byte);
            return;
        }
        match byte {
            b'\x7f' => {
                if self.col > 0 {
                    self.col -= 1;
                    self.buf.delete(self.row, self.col);
                } else if self.row > 0 {
                    self.row -= 1;
                    self.col = self.buf.num_col - 1;
                    self.buf.delete(self.row, self.col);
                }
            }
            b'\n' => self.new_line(),
            b'\r' => self.col = 0,
            b'\x1b' => self.parser.start_parse(),
            byte => {
                if self.col >= self.buf.num_col {
                    self.new_line();
                }

                let ch = ConsoleChar {
                    ascii_char: byte,
                    attr: self.parser.char_attribute(),
                };
                self.buf.write(self.row, self.col, ch);
                self.col += 1;
            }
        }
    }

    pub fn clear(&mut self) {
        self.row = 0;
        self.col = 0;
        self.parser = EscapeParser::new();
        self.buf.clear();
    }
}

impl<F: Font> fmt::Write for Console<F> {
    fn write_str(&mut self, s: &str) -> fmt::Result {
        for byte in s.bytes() {
            self.write_byte(byte)
        }
        Ok(())
    }
}

lazy_static! {
    pub static ref CONSOLE: Mutex<Option<Console<Font8x16>>> = Mutex::new(None);
}

/// Initialize console driver
pub fn init() {
    if let Some(fb) = FRAME_BUFFER.lock().as_ref() {
        *CONSOLE.lock() = Some(Console::new(&fb.fb_info));
    }

    if !CONSOLE.lock().is_none() {
        info!("console: init end");
    } else {
        warn!("console: init failed");
    }
}<|MERGE_RESOLUTION|>--- conflicted
+++ resolved
@@ -28,11 +28,7 @@
 impl Default for ConsoleChar {
     fn default() -> Self {
         ConsoleChar {
-<<<<<<< HEAD
-            ascii_char: 0x20,
-=======
             ascii_char: b' ',
->>>>>>> e3595dd0
             attr: CharacterAttribute::default(),
         }
     }
@@ -158,14 +154,8 @@
 
     fn new_line(&mut self) {
         let attr_blank = ConsoleChar {
-<<<<<<< HEAD
-            // use space as blank char, or Console shows it as '?'
-            ascii_char: 0x20,
-            attr: CharacterAttribute::default(),
-=======
             ascii_char: b' ',
             attr: self.parser.char_attribute(),
->>>>>>> e3595dd0
         };
         for j in self.col..self.buf.num_col {
             self.buf.write(self.row, j, attr_blank);
