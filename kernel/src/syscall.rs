--- conflicted
+++ resolved
@@ -46,31 +46,6 @@
 //        022 => sys_shmem(),
 //        031 => sys_pgdir(),
 
-<<<<<<< HEAD
-use process::context::memory_set_map_swappable;
-use alloc::boxed::Box;
-use process::context::*;
-
-/// 系统调用入口点
-///
-/// 当发生系统调用中断时，中断服务例程将控制权转移到这里。
-pub fn syscall(id: usize, args: [usize; 6], tf: &TrapFrame) -> i32 {
-    match id {
-        SYS_WRITE => sys_write(args[0], args[1] as *const u8, args[2]),
-        SYS_OPEN => sys_open(args[0] as *const u8, args[1]),
-        SYS_CLOSE => sys_close(args[0]),
-        SYS_WAIT => sys_wait(args[0], args[1] as *mut i32),
-        SYS_FORK => sys_fork(tf),
-        SYS_KILL => sys_kill(args[0]),
-        SYS_EXIT => sys_exit(args[0]),
-        SYS_YIELD => sys_yield(),
-        SYS_GETPID => sys_getpid(),
-        SYS_SLEEP => sys_sleep(args[0]),
-        SYS_GETTIME => sys_get_time(),
-        SYS_LAB6_SET_PRIORITY => sys_lab6_set_priority(args[0]),
-        SYS_PUTC => sys_putc(args[0] as u8 as char),
-=======
->>>>>>> e06f6b8b
         _ => {
             error!("unknown syscall id: {:#x?}, args: {:x?}", id, args);
             ::trap::error(tf);
@@ -165,47 +140,27 @@
 }
 
 /// Fork the current process. Return the child's PID.
-<<<<<<< HEAD
-fn sys_fork(tf: &TrapFrame) -> i32 {
+fn sys_fork(tf: &TrapFrame) -> SysResult {
     let mut context = process().fork(tf);
     //memory_set_map_swappable(context.get_memory_set_mut());
     let pid = processor().manager().add(context);
     processor().manager().set_parent(thread::current().id(), pid);
     //memory_set_map_swappable(processor.get_context_mut(pid).get_memory_set_mut());
     info!("fork: {} -> {}", thread::current().id(), pid);
-    pid as i32
-=======
-fn sys_fork(tf: &TrapFrame) -> SysResult {
-    let mut context = process().fork(tf);
-    let pid = processor().manager().add(context);
-    Process::new_fork(pid, thread::current().id());
-    info!("fork: {} -> {}", thread::current().id(), pid);
     Ok(pid as i32)
->>>>>>> e06f6b8b
 }
 
 /// Wait the process exit.
 /// Return the PID. Store exit code to `code` if it's not null.
-<<<<<<< HEAD
-fn sys_wait(pid: usize, code: *mut i32) -> i32 {
+fn sys_wait(pid: usize, code: *mut i32) -> SysResult {
+    // TODO: check ptr
     loop {
         let wait_procs = match pid {
             0 => processor().manager().get_children(thread::current().id()),
             _ => vec![pid],
         };
         if wait_procs.is_empty() {
-            return -1;
-=======
-fn sys_wait(pid: usize, code: *mut i32) -> SysResult {
-    // TODO: check ptr
-    loop {
-        let wait_procs = match pid {
-            0 => Process::get_children(),
-            _ => vec![pid],
-        };
-        if wait_procs.is_empty() {
             return Ok(-1);
->>>>>>> e06f6b8b
         }
         for pid in wait_procs {
             match processor().manager().get_status(pid) {
@@ -213,21 +168,7 @@
                     if !code.is_null() {
                         unsafe { code.write(exit_code as i32); }
                     }
-<<<<<<< HEAD
                     processor().manager().wait_done(thread::current().id(), pid);
-                    info!("wait: {} -> {}", thread::current().id(), pid);
-                    return 0;
-                }
-                None => return -1,
-                _ => {}
-            }
-        }
-        if pid == 0 {
-            processor().manager().wait_child(thread::current().id());
-            processor().yield_now();
-=======
-                    processor().manager().remove(pid);
-                    Process::do_wait(pid);
                     info!("wait: {} -> {}", thread::current().id(), pid);
                     return Ok(0);
                 }
@@ -237,8 +178,8 @@
         }
         info!("wait: {} -> {}, sleep", thread::current().id(), pid);
         if pid == 0 {
-            Process::wait_child();
->>>>>>> e06f6b8b
+            processor().manager().wait_child(thread::current().id());
+            processor().yield_now();
         } else {
             processor().manager().wait(thread::current().id(), pid);
             processor().yield_now();
@@ -288,22 +229,13 @@
 }
 
 /// Kill the process
-<<<<<<< HEAD
-fn sys_kill(pid: usize) -> i32 {
+fn sys_kill(pid: usize) -> SysResult {
     info!("{} killed: {}", thread::current().id(), pid);
-=======
-fn sys_kill(pid: usize) -> SysResult {
-    info!("kill: {}", pid);
->>>>>>> e06f6b8b
     processor().manager().exit(pid, 0x100);
     if pid == thread::current().id() {
         processor().yield_now();
     }
-<<<<<<< HEAD
-    0
-=======
-    Ok(0)
->>>>>>> e06f6b8b
+    Ok(0)
 }
 
 /// Get the current process id
@@ -312,17 +244,10 @@
 }
 
 /// Exit the current process
-<<<<<<< HEAD
-fn sys_exit(exit_code: usize) -> i32 {
-    let pid = thread::current().id();
-    info!("exit: {}", pid);
-    processor().manager().exit(pid, exit_code);
-=======
 fn sys_exit(exit_code: i32) -> SysResult {
     let pid = thread::current().id();
     info!("exit: {}, code: {}", pid, exit_code);
     processor().manager().exit(pid, exit_code as usize);
->>>>>>> e06f6b8b
     processor().yield_now();
     unreachable!();
 }
@@ -333,16 +258,6 @@
     Ok(0)
 }
 
-<<<<<<< HEAD
-fn sys_get_time() -> i32 {
-    unsafe { ::trap::TICK as i32 }
-}
-
-fn sys_lab6_set_priority(priority: usize) -> i32 {
-    let pid = thread::current().id();
-    processor().manager().set_priority(pid, priority as u8);
-    0
-=======
 fn sys_get_time() -> SysResult {
     unsafe { Ok(::trap::TICK as i32) }
 }
@@ -351,7 +266,6 @@
     let pid = thread::current().id();
     processor().manager().set_priority(pid, priority as u8);
     Ok(0)
->>>>>>> e06f6b8b
 }
 
 fn sys_putc(c: char) -> SysResult {
