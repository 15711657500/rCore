[package]
name = "ucore"
version = "0.1.0"
authors = ["Runji Wang <wangrunji0408@163.com>"]
edition = "2018"

[features]
link_user_program = []
no_bbl = []

board_raspi3 = []

[profile.dev]
# MUST >= 1 : Enable RVO to avoid stack overflow
opt-level = 1

[profile.release]
debug = true

[dependencies]
log = "0.4"
spin = "0.4"
once = "0.3"
xmas-elf = "0.6"
bitflags = "1.0"
<<<<<<< HEAD
bit_field = "0.9"
volatile = "0.1"
=======
bit_field = "0.9.0"
volatile = "0.2.4"
>>>>>>> 5610d0bd
linked_list_allocator = "0.6"
lazy_static = { version = "1.2", features = ["spin_no_std"] }
bit-allocator = { path = "../crate/bit-allocator" }
ucore-memory = { path = "../crate/memory" }
ucore-process = { path = "../crate/process" }
simple-filesystem = { git = "https://github.com/wangrunji0408/SimpleFileSystem-Rust", branch = "multi-thread" }

[target.'cfg(target_arch = "x86_64")'.dependencies]
bootloader = { git = "https://github.com/wangrunji0408/bootloader" }
apic = { git = "https://github.com/wangrunji0408/APIC-Rust" }
#bootloader = { path = "../crate/bootloader" }
#apic = { path = "../crate/apic" }
x86_64 = "0.3"
raw-cpuid = "6.0"
uart_16550 = "0.1"
pc-keyboard = "0.3"

[target.'cfg(target_arch = "riscv32")'.dependencies]
riscv = { git = "https://github.com/riscv-and-rust-and-decaf/riscv" }
bbl = { path = "../crate/bbl" }

[target.'cfg(target_arch = "aarch64")'.dependencies]
cortex-a = "2.2.1"
atags = { path = "../crate/atags" }
bcm2837 = { path = "../crate/bcm2837", features = ["use_generic_timer"] }

[package.metadata.bootimage]
default-target = "x86_64-blog_os.json"
output = "target/x86_64-blog_os/bootimage.bin"
minimum-image-size = 0      # The minimum output file size (in MiB)
# The command invoked on `bootimage run`
# (the "{}" will be replaced with the path to the bootable disk image)
run-command = ["qemu-system-x86_64",
    "-drive", "format=raw,file={}",
    "-drive", "format=raw,file=../user/ucore32.img,media=disk,cache=writeback",
    "-serial", "mon:stdio",
    "-device", "isa-debug-exit",
    "-smp", "4"
]

[build-dependencies]
cc = "1.0"<|MERGE_RESOLUTION|>--- conflicted
+++ resolved
@@ -7,7 +7,6 @@
 [features]
 link_user_program = []
 no_bbl = []
-
 board_raspi3 = []
 
 [profile.dev]
@@ -23,13 +22,8 @@
 once = "0.3"
 xmas-elf = "0.6"
 bitflags = "1.0"
-<<<<<<< HEAD
 bit_field = "0.9"
-volatile = "0.1"
-=======
-bit_field = "0.9.0"
-volatile = "0.2.4"
->>>>>>> 5610d0bd
+volatile = "0.2"
 linked_list_allocator = "0.6"
 lazy_static = { version = "1.2", features = ["spin_no_std"] }
 bit-allocator = { path = "../crate/bit-allocator" }
