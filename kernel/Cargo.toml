[package]
name = "rcore"
version = "0.2.0"
edition = "2018"
authors = [
    "WangRunji <wangrunji0408@163.com>",
    "Ben Pig Chu <benpichu@gmail.com>",
    "dzy <daizy15@mails.tsinghua.edu.cn>",
    "equation314 <equation618@gmail.com>",
    "cfgbd <cfgbdv@163.com>",
    "koumingyang <1761674434@qq.com>",
    "lcy1996 <992195697@qq.com>",
    "chenqiuhao <haohao0924@126.com>",
    "maoyuchaxue <wangjt15@mails.tsinghua.edu.cn>",
    "Jiajie Chen <jiegec@qq.com>",
    "chyyuu <yuchen@mail.tsinghua.edu.cn>",
    "Shengqi Chen <harry-chen@outlok.com>",
    "Yuhao Zhou <miskcoo@gmail.com>"
]

[features]
default = []
board_qemu = []
board_u540 = ["link_user"]
board_k210 = ["link_user"]
board_rocket_chip = ["link_user"]
# (for aarch64 RaspberryPi3)
nographic = []
consolegraphic = []
board_raspi3 = ["bcm2837", "link_user"]
# for qemu machine
board_malta = ["link_user"]
board_mipssim = ["link_user"]
# for thinpad
board_thinpad = ["link_user"]
# for x86 PC
board_pc = ["link_user"]
# Hard link user program
link_user = []
# Run cmdline instead of user shell, useful for automatic testing
run_cmdline = []
# Add performance profiling
profile = []

[profile.dev]
# MUST >= 2 : Enable RVO to avoid stack overflow
opt-level = 2

[dependencies]
rlibc = "1.0"
log = "0.4"
spin = "0.5"
xmas-elf = "0.7"
bitflags = "1.2"
bit_field = "0.10"
volatile = "0.2"
bitvec = { version = "0.17", default-features = false, features = ["alloc"] }
buddy_system_allocator = "0.3.9"
pci = { git = "https://github.com/rcore-os/pci-rs" }
device_tree = { git = "https://github.com/rcore-os/device_tree-rs" }
isomorphic_drivers = { git = "https://github.com/rcore-os/isomorphic_drivers", features = ["log"] }
virtio-drivers = { git = "https://github.com/rcore-os/virtio-drivers", rev = "dfa70e14" }
lazy_static = { version = "1.4", features = ["spin_no_std"] }
smoltcp = { git = "https://github.com/rcore-os/smoltcp", rev = "5bd87c7c", default-features = false, features = ["alloc", "log", "ethernet", "proto-ipv4", "proto-igmp", "socket-icmp", "socket-udp", "socket-tcp", "socket-raw"] }
bitmap-allocator = { git = "https://github.com/rcore-os/bitmap-allocator" }
rcore-console = { git = "https://github.com/rcore-os/rcore-console", rev = "b7bacf9", default-features = false }
rcore-memory = { path = "../crate/memory" }
<<<<<<< HEAD
rcore-thread = { git = "https://github.com/function2-llx/rcore-thread", rev = "8c1022d" }
rcore-fs = { git = "https://github.com/rcore-os/rcore-fs", rev = "7f5eeac" }
rcore-fs-sfs = { git = "https://github.com/rcore-os/rcore-fs", rev = "7f5eeac" }
rcore-fs-ramfs = { git = "https://github.com/rcore-os/rcore-fs", rev = "7f5eeac" }
rcore-fs-mountfs = { git = "https://github.com/rcore-os/rcore-fs", rev = "7f5eeac" }
rcore-fs-devfs = { git = "https://github.com/rcore-os/rcore-fs", rev = "7f5eeac" }
=======
rcore-thread = { git = "https://github.com/rcore-os/rcore-thread", rev = "d727949b" }
rcore-fs = { git = "https://github.com/rcore-os/rcore-fs", rev = "7e7c74a" }
rcore-fs-sfs = { git = "https://github.com/rcore-os/rcore-fs", rev = "7e7c74a" }
rcore-fs-ramfs = { git = "https://github.com/rcore-os/rcore-fs", rev = "7e7c74a" }
rcore-fs-mountfs = { git = "https://github.com/rcore-os/rcore-fs", rev = "7e7c74a" }
rcore-fs-devfs = { git = "https://github.com/rcore-os/rcore-fs", rev = "7e7c74a" }
>>>>>>> 1080a4fe
compression = { version = "0.1.4", default-features = false, features = ["gzip"] }


[target.'cfg(target_arch = "x86_64")'.dependencies]
rboot = { path = "../rboot", default-features = false }
apic = { git = "https://github.com/rcore-os/apic-rs" }
x86_64 = "0.7"
raw-cpuid = "7.0"
uart_16550 = "0.2"
pc-keyboard = "0.5"
acpi = "0.4"
aml = "0.4"

[target.'cfg(any(target_arch = "riscv32", target_arch = "riscv64"))'.dependencies]
riscv = { git = "https://github.com/rcore-os/riscv", features = ["inline-asm"] }

[target.'cfg(target_arch = "aarch64")'.dependencies]
aarch64 = { git = "https://github.com/rcore-os/aarch64", version = "3.0.0" }
bcm2837 = { git = "https://github.com/rcore-os/bcm2837", version = "2.5.1", optional = true }

[target.'cfg(target_arch = "mips")'.dependencies]
mips = "^0.2.0"
paste = "0.1"

[build-dependencies]
cc = "1.0"<|MERGE_RESOLUTION|>--- conflicted
+++ resolved
@@ -65,21 +65,12 @@
 bitmap-allocator = { git = "https://github.com/rcore-os/bitmap-allocator" }
 rcore-console = { git = "https://github.com/rcore-os/rcore-console", rev = "b7bacf9", default-features = false }
 rcore-memory = { path = "../crate/memory" }
-<<<<<<< HEAD
-rcore-thread = { git = "https://github.com/function2-llx/rcore-thread", rev = "8c1022d" }
-rcore-fs = { git = "https://github.com/rcore-os/rcore-fs", rev = "7f5eeac" }
-rcore-fs-sfs = { git = "https://github.com/rcore-os/rcore-fs", rev = "7f5eeac" }
-rcore-fs-ramfs = { git = "https://github.com/rcore-os/rcore-fs", rev = "7f5eeac" }
-rcore-fs-mountfs = { git = "https://github.com/rcore-os/rcore-fs", rev = "7f5eeac" }
-rcore-fs-devfs = { git = "https://github.com/rcore-os/rcore-fs", rev = "7f5eeac" }
-=======
 rcore-thread = { git = "https://github.com/rcore-os/rcore-thread", rev = "d727949b" }
 rcore-fs = { git = "https://github.com/rcore-os/rcore-fs", rev = "7e7c74a" }
 rcore-fs-sfs = { git = "https://github.com/rcore-os/rcore-fs", rev = "7e7c74a" }
 rcore-fs-ramfs = { git = "https://github.com/rcore-os/rcore-fs", rev = "7e7c74a" }
 rcore-fs-mountfs = { git = "https://github.com/rcore-os/rcore-fs", rev = "7e7c74a" }
 rcore-fs-devfs = { git = "https://github.com/rcore-os/rcore-fs", rev = "7e7c74a" }
->>>>>>> 1080a4fe
 compression = { version = "0.1.4", default-features = false, features = ["gzip"] }
 
 
