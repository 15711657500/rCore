ENTRY(start)

BOOT_OFFSET = 0x100000;
KERNEL_OFFSET = 0xffffff0000000000;

SECTIONS {
  . = BOOT_OFFSET;

<<<<<<< HEAD
  .rodata.32 :
=======
  .rodata : ALIGN(4K)
>>>>>>> 3b792baf
  {
    /* ensure that the multiboot header is at the beginning */
    KEEP(*(.multiboot_header))
    */boot.o (.rodata)
    . = ALIGN(4K);
  }
  .text.32 :
  {
    */boot.o (.text)
    */long_mode_init.o (.text)
    . = ALIGN(4K);
  }
  .bss.32 :
  {
    */boot.o (.bss)
    . = ALIGN(4K);
  }

  . += KERNEL_OFFSET;

  .rodata : AT(ADDR(.rodata) - KERNEL_OFFSET)
  {
    *(.rodata .rodata.*)
    . = ALIGN(4K);
  }

<<<<<<< HEAD
  .text : AT(ADDR(.text) - KERNEL_OFFSET)
=======
  .text : ALIGN(4K)
>>>>>>> 3b792baf
  {
    *(.text .text.*)
    . = ALIGN(4K);
  }

<<<<<<< HEAD
  .data : AT(ADDR(.data) - KERNEL_OFFSET)
=======
  .data : ALIGN(4K)
>>>>>>> 3b792baf
  {
    *(.data .data.*)
    . = ALIGN(4K);
  }

<<<<<<< HEAD
  .bss : AT(ADDR(.bss) - KERNEL_OFFSET)
=======
  .bss : ALIGN(4K)
>>>>>>> 3b792baf
  {
    *(.bss .bss.*)
    . = ALIGN(4K);
  }

<<<<<<< HEAD
  .got : AT(ADDR(.got) - KERNEL_OFFSET)
=======
  .got : ALIGN(4K)
>>>>>>> 3b792baf
  {
    *(.got)
    . = ALIGN(4K);
  }

<<<<<<< HEAD
  .got.plt : AT(ADDR(.got.plt) - KERNEL_OFFSET)
=======
  .got.plt : ALIGN(4K)
>>>>>>> 3b792baf
  {
    *(.got.plt)
    . = ALIGN(4K);
  }

<<<<<<< HEAD
  .data.rel.ro : AT(ADDR(.data.rel.ro) - KERNEL_OFFSET) 
=======
  .data.rel.ro : ALIGN(4K) 
>>>>>>> 3b792baf
  {
    *(.data.rel.ro.local*) *(.data.rel.ro .data.rel.ro.*)
    . = ALIGN(4K);
  }

<<<<<<< HEAD
  .gcc_except_table : AT(ADDR(.gcc_except_table) - KERNEL_OFFSET)
=======
  .gcc_except_table : ALIGN(4K) 
>>>>>>> 3b792baf
  {
    *(.gcc_except_table)
    . = ALIGN(4K);
  }
}<|MERGE_RESOLUTION|>--- conflicted
+++ resolved
@@ -6,11 +6,7 @@
 SECTIONS {
   . = BOOT_OFFSET;
 
-<<<<<<< HEAD
   .rodata.32 :
-=======
-  .rodata : ALIGN(4K)
->>>>>>> 3b792baf
   {
     /* ensure that the multiboot header is at the beginning */
     KEEP(*(.multiboot_header))
@@ -37,71 +33,43 @@
     . = ALIGN(4K);
   }
 
-<<<<<<< HEAD
   .text : AT(ADDR(.text) - KERNEL_OFFSET)
-=======
-  .text : ALIGN(4K)
->>>>>>> 3b792baf
   {
     *(.text .text.*)
     . = ALIGN(4K);
   }
 
-<<<<<<< HEAD
   .data : AT(ADDR(.data) - KERNEL_OFFSET)
-=======
-  .data : ALIGN(4K)
->>>>>>> 3b792baf
   {
     *(.data .data.*)
     . = ALIGN(4K);
   }
 
-<<<<<<< HEAD
-  .bss : AT(ADDR(.bss) - KERNEL_OFFSET)
-=======
-  .bss : ALIGN(4K)
->>>>>>> 3b792baf
+  .bss ALIGN(4K): AT(ADDR(.bss) - KERNEL_OFFSET)
   {
     *(.bss .bss.*)
     . = ALIGN(4K);
   }
 
-<<<<<<< HEAD
-  .got : AT(ADDR(.got) - KERNEL_OFFSET)
-=======
-  .got : ALIGN(4K)
->>>>>>> 3b792baf
+  .got ALIGN(4K): AT(ADDR(.got) - KERNEL_OFFSET)
   {
     *(.got)
     . = ALIGN(4K);
   }
 
-<<<<<<< HEAD
   .got.plt : AT(ADDR(.got.plt) - KERNEL_OFFSET)
-=======
-  .got.plt : ALIGN(4K)
->>>>>>> 3b792baf
   {
     *(.got.plt)
     . = ALIGN(4K);
   }
 
-<<<<<<< HEAD
   .data.rel.ro : AT(ADDR(.data.rel.ro) - KERNEL_OFFSET) 
-=======
-  .data.rel.ro : ALIGN(4K) 
->>>>>>> 3b792baf
   {
     *(.data.rel.ro.local*) *(.data.rel.ro .data.rel.ro.*)
     . = ALIGN(4K);
   }
 
-<<<<<<< HEAD
   .gcc_except_table : AT(ADDR(.gcc_except_table) - KERNEL_OFFSET)
-=======
-  .gcc_except_table : ALIGN(4K) 
->>>>>>> 3b792baf
   {
     *(.gcc_except_table)
     . = ALIGN(4K);
